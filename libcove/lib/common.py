--- conflicted
+++ resolved
@@ -4,21 +4,14 @@
 import datetime
 import functools
 import json
-<<<<<<< HEAD
+import logging
 import numbers
 import os
 import re
 from collections import OrderedDict
+from tempfile import NamedTemporaryFile
 from urllib.parse import urljoin, urlparse, urlsplit
 from urllib.request import urlopen
-=======
-import logging
-import os
-import re
-from collections import OrderedDict
-from tempfile import NamedTemporaryFile
-from urllib.parse import urljoin, urlparse
->>>>>>> f170f095
 
 import jsonref
 import jsonschema.validators
@@ -26,14 +19,8 @@
 from cached_property import cached_property
 from flattentool import unflatten
 from jsonschema import FormatChecker, RefResolver
-<<<<<<< HEAD
-from jsonschema._utils import uniq
+from jsonschema._utils import extras_msg, find_additional_properties, uniq
 from jsonschema.exceptions import UndefinedTypeCheck, ValidationError
-=======
-from jsonschema._utils import extras_msg, find_additional_properties, uniq
-from jsonschema.compat import urlopen, urlsplit
-from jsonschema.exceptions import ValidationError
->>>>>>> f170f095
 
 from .exceptions import cove_spreadsheet_conversion_error
 from .tools import decimal_default, get_request
